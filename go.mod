--- conflicted
+++ resolved
@@ -14,6 +14,7 @@
 	github.com/microsoft/go-mssqldb v1.6.0
 	github.com/sijms/go-ora/v2 v2.8.3
 	github.com/spf13/cobra v1.8.0
+	github.com/spf13/viper v1.18.2
 	github.com/traefik/yaegi v0.15.1
 	github.com/xo/dburl v0.20.0
 	github.com/yookoala/realpath v1.0.0
@@ -24,21 +25,13 @@
 require (
 	github.com/Masterminds/goutils v1.1.1 // indirect
 	github.com/Masterminds/semver/v3 v3.2.1 // indirect
-<<<<<<< HEAD
-	github.com/fatih/color v1.15.0 // indirect
-	github.com/fsnotify/fsnotify v1.6.0 // indirect
-	github.com/golang-sql/civil v0.0.0-20220223132316-b832511892a9 // indirect
-	github.com/golang-sql/sqlexp v0.1.0 // indirect
-	github.com/google/go-cmp v0.5.9 // indirect
-	github.com/google/uuid v1.3.1 // indirect
-	github.com/hashicorp/hcl v1.0.0 // indirect
-=======
 	github.com/fatih/color v1.16.0 // indirect
+	github.com/fsnotify/fsnotify v1.7.0 // indirect
 	github.com/golang-sql/civil v0.0.0-20220223132316-b832511892a9 // indirect
 	github.com/golang-sql/sqlexp v0.1.0 // indirect
 	github.com/google/go-cmp v0.6.0 // indirect
 	github.com/google/uuid v1.5.0 // indirect
->>>>>>> ce2cf40a
+	github.com/hashicorp/hcl v1.0.0 // indirect
 	github.com/huandu/xstrings v1.4.0 // indirect
 	github.com/imdario/mergo v0.3.16 // indirect
 	github.com/inconshreveable/mousetrap v1.1.0 // indirect
@@ -48,29 +41,23 @@
 	github.com/mitchellh/copystructure v1.2.0 // indirect
 	github.com/mitchellh/mapstructure v1.5.0 // indirect
 	github.com/mitchellh/reflectwalk v1.0.2 // indirect
-	github.com/pelletier/go-toml/v2 v2.0.8 // indirect
+	github.com/pelletier/go-toml/v2 v2.1.0 // indirect
+	github.com/sagikazarmark/locafero v0.4.0 // indirect
+	github.com/sagikazarmark/slog-shim v0.1.0 // indirect
 	github.com/shopspring/decimal v1.3.1 // indirect
-<<<<<<< HEAD
-	github.com/spf13/afero v1.9.5 // indirect
-	github.com/spf13/cast v1.5.1 // indirect
-	github.com/spf13/jwalterweatherman v1.1.0 // indirect
-	github.com/spf13/pflag v1.0.5 // indirect
-	github.com/spf13/viper v1.16.0 // indirect
-	github.com/subosito/gotenv v1.4.2 // indirect
-	golang.org/x/crypto v0.12.0 // indirect
-	golang.org/x/mod v0.12.0 // indirect
-	golang.org/x/sys v0.11.0 // indirect
-	golang.org/x/text v0.12.0 // indirect
-	golang.org/x/xerrors v0.0.0-20220907171357-04be3eba64a2 // indirect
-	gopkg.in/ini.v1 v1.67.0 // indirect
-	gopkg.in/yaml.v3 v3.0.1 // indirect
-=======
+	github.com/sourcegraph/conc v0.3.0 // indirect
+	github.com/spf13/afero v1.11.0 // indirect
 	github.com/spf13/cast v1.6.0 // indirect
 	github.com/spf13/pflag v1.0.5 // indirect
+	github.com/subosito/gotenv v1.6.0 // indirect
+	go.uber.org/atomic v1.9.0 // indirect
+	go.uber.org/multierr v1.9.0 // indirect
 	golang.org/x/crypto v0.17.0 // indirect
+	golang.org/x/exp v0.0.0-20230905200255-921286631fa9 // indirect
 	golang.org/x/mod v0.14.0 // indirect
 	golang.org/x/sys v0.15.0 // indirect
 	golang.org/x/text v0.14.0 // indirect
 	golang.org/x/xerrors v0.0.0-20231012003039-104605ab7028 // indirect
->>>>>>> ce2cf40a
+	gopkg.in/ini.v1 v1.67.0 // indirect
+	gopkg.in/yaml.v3 v3.0.1 // indirect
 )